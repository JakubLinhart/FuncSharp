﻿using System;
using System.Collections.Generic;
using System.Linq;
using System.Runtime.ExceptionServices;

namespace FuncSharp
{
    public static class Try
    {
        /// <summary>
        /// Tries the specified action and returns its result if it succeeds. Otherwise in case of the specified exception,
        /// returns result of the recovery function.
        /// </summary>
        public static A Catch<A, E>(Func<Unit, A> action, Func<E, A> recover)
            where E : Exception
        {
            try
            {
                return action(Unit.Value);
            }
            catch (E e)
            {
                return recover(e);
            }
        }

        /// <summary>
        /// Create a new try with the result of the specified function while converting exceptions of the specified type
        /// into erroneous result.
        /// </summary>
        public static ITry<A> Create<A, E>(Func<Unit, A> f)
            where E : Exception
        {
            return Catch<ITry<A>, E>(
                _ => Success(f(Unit.Value)),
                e => Error<A>(e)
            );
        }

        /// <summary>
        /// Create a new try with the result of the specified function while converting all exceptions into erroneous result.
        /// </summary>
        public static ITry<A> Create<A>(Func<Unit, A> f)
        {
            return Create<A, Exception>(f);
        }

        /// <summary>
        /// Creates a new try with a successful result.
        /// </summary>
        public static ITry<A, E> Success<A, E>(A success)
        {
            return new Try<A, E>(success);
        }

        /// <summary>
        /// Creates a new try with a successful result.
        /// </summary>
        public static ITry<A> Success<A>(A success)
        {
            return new Try<A>(success);
        }

        /// <summary>
        /// Creates a new try with an error result.
        /// </summary>
        public static ITry<A, E> Error<A, E>(E error)
        {
            return new Try<A, E>(error);
        }

        /// <summary>
        /// Creates a new try with an exception result.
        /// </summary>
        public static ITry<A> Error<A>(Exception exception)
        {
            return new Try<A>(new[] { exception });
        }

        /// <summary>
        /// Creates a new try with an exception result.
        /// </summary>
        public static ITry<A> Error<A>(IEnumerable<Exception> exception)
        {
            return new Try<A>(exception);
        }

        /// <summary>
        /// Aggregates a collection of tries into a try of collection.
        /// </summary>
        public static ITry<IEnumerable<A>> Aggregate<A>(IEnumerable<ITry<A>> tries)
        {
            return Aggregate(
                tries,
                t => Success(t),
                e => Error<IEnumerable<A>>(e.SelectMany(error => error).ToList())
            );
        }

        /// <summary>
        /// Aggregates a collection of tries into a try of collection.
        /// </summary>
        public static ITry<IEnumerable<A>, IEnumerable<E>> Aggregate<A, E>(IEnumerable<ITry<A, E>> tries)
        {
            return Aggregate(
                tries,
                t => Success<IEnumerable<A>, IEnumerable<E>>(t),
                e => Error<IEnumerable<A>, IEnumerable<E>>(e)
            );
        }

        /// <summary>
        /// Aggregates a collection of tries into a try of collection.
        /// </summary>
        public static ITry<IEnumerable<A>, IEnumerable<E>> Aggregate<A, E>(IEnumerable<ITry<A, IEnumerable<E>>> tries)
        {
            return Aggregate(
                tries,
                t => Success<IEnumerable<A>, IEnumerable<E>>(t),
                e => Error<IEnumerable<A>, IEnumerable<E>>(e.SelectMany(error => error).ToList())
            );
        }

        /// <summary>
        /// Aggregates the tries using the specified function if all of them are successful. Otherwise aggregates the errors by given aggregate and calls error function.
        /// </summary>
        public static R Aggregate<T, R, E>(IEnumerable<ITry<T, E>> tries, Func<IEnumerable<T>, R> success, Func<IEnumerable<E>, R> error)
        {
            var enumeratedTries = tries.ToList();
            if (enumeratedTries.All(t => t.IsSuccess))
            {
                return success(enumeratedTries.Select(t => t.Success).Flatten().ToList());
            }

            return error(enumeratedTries.Select(t => t.Error).Flatten());
        }

        /// <summary>
        /// Aggregates the tries using the specified function if all of them are successful. Otherwise aggregates the errors by given aggregate and calls error function.
        /// </summary>
        public static T Aggregate<T1, T2, T, E>(ITry<T1, E> t1, ITry<T2, E> t2, Func<E, E, E> errorAggregate, Func<T1, T2, T> success, Func<E, T> error)
        {
            if (t1.IsSuccess && t2.IsSuccess)
            {
                return success(t1.Success.Get(), t2.Success.Get());
            }

            var errors = new[] { t1.Error, t2.Error };
            return error(errors.Flatten().Aggregate(errorAggregate));
        }

        /// <summary>
        /// Aggregates the tries using the specified function if all of them are successful. Otherwise aggregates all errors into error result by concatenation.
        /// </summary>
        public static ITry<R, IEnumerable<E>> Aggregate<T1, T2, R, E>(ITry<T1, IEnumerable<E>> t1, ITry<T2, IEnumerable<E>> t2, Func<T1, T2, R> f)
        {
            return Aggregate(t1, t2, (e1, e2) => e1.Concat(e2), (s1, s2) => Success<R, IEnumerable<E>>(f(s1, s2)), Error<R, IEnumerable<E>>);
        }

        /// <summary>
        /// Aggregates the tries using the specified function if all of them are successful. Otherwise aggregates all exceptions into error result by concatenation.
        /// </summary>
        public static ITry<R> Aggregate<T1, T2, R>(ITry<T1> t1, ITry<T2> t2, Func<T1, T2, R> f)
        {
            return Aggregate(t1, t2, (e1, e2) => e1.Concat(e2), (s1, s2) => Success<R>(f(s1, s2)), Error<R>);
        }

        /// <summary>
        /// Aggregates the tries using the specified function if all of them are successful. Otherwise aggregates the errors by given aggregate and calls error function.
        /// </summary>
        public static T Aggregate<T1, T2, T3, T, E>(ITry<T1, E> t1, ITry<T2, E> t2, ITry<T3, E> t3, Func<E, E, E> errorAggregate, Func<T1, T2, T3, T> success, Func<E, T> error)
        {
            if (t1.IsSuccess && t2.IsSuccess && t3.IsSuccess)
            {
                return success(t1.Success.Get(), t2.Success.Get(), t3.Success.Get());
            }

            var errors = new[] { t1.Error, t2.Error, t3.Error };
            return error(errors.Flatten().Aggregate(errorAggregate));
        }

        /// <summary>
        /// Aggregates the tries using the specified function if all of them are successful. Otherwise aggregates all errors into error result by concatenation.
        /// </summary>
        public static ITry<R, IEnumerable<E>> Aggregate<T1, T2, T3, R, E>(ITry<T1, IEnumerable<E>> t1, ITry<T2, IEnumerable<E>> t2, ITry<T3, IEnumerable<E>> t3, Func<T1, T2, T3, R> f)
        {
            return Aggregate(t1, t2, t3, (e1, e2) => e1.Concat(e2), (s1, s2, s3) => Success<R, IEnumerable<E>>(f(s1, s2, s3)), Error<R, IEnumerable<E>>);
        }

        /// <summary>
        /// Aggregates the tries using the specified function if all of them are successful. Otherwise aggregates all exceptions into error result by concatenation.
        /// </summary>
        public static ITry<R> Aggregate<T1, T2, T3, R>(ITry<T1> t1, ITry<T2> t2, ITry<T3> t3, Func<T1, T2, T3, R> f)
        {
            return Aggregate(t1, t2, t3, (e1, e2) => e1.Concat(e2), (s1, s2, s3) => Success<R>(f(s1, s2, s3)), Error<R>);
        }

        /// <summary>
        /// Aggregates the tries using the specified function if all of them are successful. Otherwise aggregates the errors by given aggregate and calls error function.
        /// </summary>
        public static T Aggregate<T1, T2, T3, T4, T, E>(ITry<T1, E> t1, ITry<T2, E> t2, ITry<T3, E> t3, ITry<T4, E> t4, Func<E, E, E> errorAggregate, Func<T1, T2, T3, T4, T> success, Func<E, T> error)
        {
            if (t1.IsSuccess && t2.IsSuccess && t3.IsSuccess && t4.IsSuccess)
            {
                return success(t1.Success.Get(), t2.Success.Get(), t3.Success.Get(), t4.Success.Get());
            }

            var errors = new[] { t1.Error, t2.Error, t3.Error, t4.Error };
            return error(errors.Flatten().Aggregate(errorAggregate));
        }

        /// <summary>
        /// Aggregates the tries using the specified function if all of them are successful. Otherwise aggregates all errors into error result by concatenation.
        /// </summary>
        public static ITry<R, IEnumerable<E>> Aggregate<T1, T2, T3, T4, R, E>(ITry<T1, IEnumerable<E>> t1, ITry<T2, IEnumerable<E>> t2, ITry<T3, IEnumerable<E>> t3, ITry<T4, IEnumerable<E>> t4, Func<T1, T2, T3, T4, R> f)
        {
            return Aggregate(t1, t2, t3, t4, (e1, e2) => e1.Concat(e2), (s1, s2, s3, s4) => Success<R, IEnumerable<E>>(f(s1, s2, s3, s4)), Error<R, IEnumerable<E>>);
        }

        /// <summary>
        /// Aggregates the tries using the specified function if all of them are successful. Otherwise aggregates all exceptions into error result by concatenation.
        /// </summary>
        public static ITry<R> Aggregate<T1, T2, T3, T4, R>(ITry<T1> t1, ITry<T2> t2, ITry<T3> t3, ITry<T4> t4, Func<T1, T2, T3, T4, R> f)
        {
            return Aggregate(t1, t2, t3, t4, (e1, e2) => e1.Concat(e2), (s1, s2, s3, s4) => Success<R>(f(s1, s2, s3, s4)), Error<R>);
        }

        /// <summary>
        /// Aggregates the tries using the specified function if all of them are successful. Otherwise aggregates the errors by given aggregate and calls error function.
        /// </summary>
        public static T Aggregate<T1, T2, T3, T4, T5, T, E>(ITry<T1, E> t1, ITry<T2, E> t2, ITry<T3, E> t3, ITry<T4, E> t4, ITry<T5, E> t5, Func<E, E, E> errorAggregate, Func<T1, T2, T3, T4, T5, T> success, Func<E, T> error)
        {
            if (t1.IsSuccess && t2.IsSuccess && t3.IsSuccess && t4.IsSuccess && t5.IsSuccess)
            {
                return success(t1.Success.Get(), t2.Success.Get(), t3.Success.Get(), t4.Success.Get(), t5.Success.Get());
            }

            var errors = new[] { t1.Error, t2.Error, t3.Error, t4.Error, t5.Error };
            return error(errors.Flatten().Aggregate(errorAggregate));
        }

        /// <summary>
        /// Aggregates the tries using the specified function if all of them are successful. Otherwise aggregates all errors into error result by concatenation.
        /// </summary>
        public static ITry<R, IEnumerable<E>> Aggregate<T1, T2, T3, T4, T5, R, E>(ITry<T1, IEnumerable<E>> t1, ITry<T2, IEnumerable<E>> t2, ITry<T3, IEnumerable<E>> t3, ITry<T4, IEnumerable<E>> t4, ITry<T5, IEnumerable<E>> t5, Func<T1, T2, T3, T4, T5, R> f)
        {
            return Aggregate(t1, t2, t3, t4, t5, (e1, e2) => e1.Concat(e2), (s1, s2, s3, s4, s5) => Success<R, IEnumerable<E>>(f(s1, s2, s3, s4, s5)), Error<R, IEnumerable<E>>);
        }

        /// <summary>
        /// Aggregates the tries using the specified function if all of them are successful. Otherwise aggregates all exceptions into error result by concatenation.
        /// </summary>
        public static ITry<R> Aggregate<T1, T2, T3, T4, T5, R>(ITry<T1> t1, ITry<T2> t2, ITry<T3> t3, ITry<T4> t4, ITry<T5> t5, Func<T1, T2, T3, T4, T5, R> f)
        {
            return Aggregate(t1, t2, t3, t4, t5, (e1, e2) => e1.Concat(e2), (s1, s2, s3, s4, s5) => Success<R>(f(s1, s2, s3, s4, s5)), Error<R>);
        }

        /// <summary>
        /// Aggregates the tries using the specified function if all of them are successful. Otherwise aggregates the errors by given aggregate and calls error function.
        /// </summary>
        public static T Aggregate<T1, T2, T3, T4, T5, T6, T, E>(ITry<T1, E> t1, ITry<T2, E> t2, ITry<T3, E> t3, ITry<T4, E> t4, ITry<T5, E> t5, ITry<T6, E> t6, Func<E, E, E> errorAggregate, Func<T1, T2, T3, T4, T5, T6, T> success, Func<E, T> error)
        {
            if (t1.IsSuccess && t2.IsSuccess && t3.IsSuccess && t4.IsSuccess && t5.IsSuccess && t6.IsSuccess)
            {
                return success(t1.Success.Get(), t2.Success.Get(), t3.Success.Get(), t4.Success.Get(), t5.Success.Get(), t6.Success.Get());
            }

            var errors = new[] { t1.Error, t2.Error, t3.Error, t4.Error, t5.Error, t6.Error };
            return error(errors.Flatten().Aggregate(errorAggregate));
        }

        /// <summary>
        /// Aggregates the tries using the specified function if all of them are successful. Otherwise aggregates all errors into error result by concatenation.
        /// </summary>
        public static ITry<R, IEnumerable<E>> Aggregate<T1, T2, T3, T4, T5, T6, R, E>(ITry<T1, IEnumerable<E>> t1, ITry<T2, IEnumerable<E>> t2, ITry<T3, IEnumerable<E>> t3, ITry<T4, IEnumerable<E>> t4, ITry<T5, IEnumerable<E>> t5, ITry<T6, IEnumerable<E>> t6, Func<T1, T2, T3, T4, T5, T6, R> f)
        {
            return Aggregate(t1, t2, t3, t4, t5, t6, (e1, e2) => e1.Concat(e2), (s1, s2, s3, s4, s5, s6) => Success<R, IEnumerable<E>>(f(s1, s2, s3, s4, s5, s6)), Error<R, IEnumerable<E>>);
        }

        /// <summary>
        /// Aggregates the tries using the specified function if all of them are successful. Otherwise aggregates all exceptions into error result by concatenation.
        /// </summary>
        public static ITry<R> Aggregate<T1, T2, T3, T4, T5, T6, R>(ITry<T1> t1, ITry<T2> t2, ITry<T3> t3, ITry<T4> t4, ITry<T5> t5, ITry<T6> t6, Func<T1, T2, T3, T4, T5, T6, R> f)
        {
            return Aggregate(t1, t2, t3, t4, t5, t6, (e1, e2) => e1.Concat(e2), (s1, s2, s3, s4, s5, s6) => Success<R>(f(s1, s2, s3, s4, s5, s6)), Error<R>);
        }

        /// <summary>
        /// Aggregates the tries using the specified function if all of them are successful. Otherwise aggregates the errors by given aggregate and calls error function.
        /// </summary>
        public static T Aggregate<T1, T2, T3, T4, T5, T6, T7, T, E>(ITry<T1, E> t1, ITry<T2, E> t2, ITry<T3, E> t3, ITry<T4, E> t4, ITry<T5, E> t5, ITry<T6, E> t6, ITry<T7, E> t7, Func<E, E, E> errorAggregate, Func<T1, T2, T3, T4, T5, T6, T7, T> success, Func<E, T> error)
        {
            if (t1.IsSuccess && t2.IsSuccess && t3.IsSuccess && t4.IsSuccess && t5.IsSuccess && t6.IsSuccess && t7.IsSuccess)
            {
                return success(t1.Success.Get(), t2.Success.Get(), t3.Success.Get(), t4.Success.Get(), t5.Success.Get(), t6.Success.Get(), t7.Success.Get());
            }

            var errors = new[] { t1.Error, t2.Error, t3.Error, t4.Error, t5.Error, t6.Error, t7.Error };
            return error(errors.Flatten().Aggregate(errorAggregate));
        }

        /// <summary>
        /// Aggregates the tries using the specified function if all of them are successful. Otherwise aggregates all errors into error result by concatenation.
        /// </summary>
        public static ITry<R, IEnumerable<E>> Aggregate<T1, T2, T3, T4, T5, T6, T7, R, E>(ITry<T1, IEnumerable<E>> t1, ITry<T2, IEnumerable<E>> t2, ITry<T3, IEnumerable<E>> t3, ITry<T4, IEnumerable<E>> t4, ITry<T5, IEnumerable<E>> t5, ITry<T6, IEnumerable<E>> t6, ITry<T7, IEnumerable<E>> t7, Func<T1, T2, T3, T4, T5, T6, T7, R> f)
        {
            return Aggregate(t1, t2, t3, t4, t5, t6, t7, (e1, e2) => e1.Concat(e2), (s1, s2, s3, s4, s5, s6, s7) => Success<R, IEnumerable<E>>(f(s1, s2, s3, s4, s5, s6, s7)), Error<R, IEnumerable<E>>);
        }

        /// <summary>
        /// Aggregates the tries using the specified function if all of them are successful. Otherwise aggregates all exceptions into error result by concatenation.
        /// </summary>
        public static ITry<R> Aggregate<T1, T2, T3, T4, T5, T6, T7, R>(ITry<T1> t1, ITry<T2> t2, ITry<T3> t3, ITry<T4> t4, ITry<T5> t5, ITry<T6> t6, ITry<T7> t7, Func<T1, T2, T3, T4, T5, T6, T7, R> f)
        {
            return Aggregate(t1, t2, t3, t4, t5, t6, t7, (e1, e2) => e1.Concat(e2), (s1, s2, s3, s4, s5, s6, s7) => Success<R>(f(s1, s2, s3, s4, s5, s6, s7)), Error<R>);
        }

        /// <summary>
        /// Aggregates the tries using the specified function if all of them are successful. Otherwise aggregates the errors by given aggregate and calls error function.
        /// </summary>
        public static T Aggregate<T1, T2, T3, T4, T5, T6, T7, T8, T, E>(ITry<T1, E> t1, ITry<T2, E> t2, ITry<T3, E> t3, ITry<T4, E> t4, ITry<T5, E> t5, ITry<T6, E> t6, ITry<T7, E> t7, ITry<T8, E> t8, Func<E, E, E> errorAggregate, Func<T1, T2, T3, T4, T5, T6, T7, T8, T> success, Func<E, T> error)
        {
            if (t1.IsSuccess && t2.IsSuccess && t3.IsSuccess && t4.IsSuccess && t5.IsSuccess && t6.IsSuccess && t7.IsSuccess && t8.IsSuccess)
            {
                return success(t1.Success.Get(), t2.Success.Get(), t3.Success.Get(), t4.Success.Get(), t5.Success.Get(), t6.Success.Get(), t7.Success.Get(), t8.Success.Get());
            }

            var errors = new[] { t1.Error, t2.Error, t3.Error, t4.Error, t5.Error, t6.Error, t7.Error, t8.Error };
            return error(errors.Flatten().Aggregate(errorAggregate));
        }

        /// <summary>
        /// Aggregates the tries using the specified function if all of them are successful. Otherwise aggregates all errors into error result by concatenation.
        /// </summary>
        public static ITry<R, IEnumerable<E>> Aggregate<T1, T2, T3, T4, T5, T6, T7, T8, R, E>(ITry<T1, IEnumerable<E>> t1, ITry<T2, IEnumerable<E>> t2, ITry<T3, IEnumerable<E>> t3, ITry<T4, IEnumerable<E>> t4, ITry<T5, IEnumerable<E>> t5, ITry<T6, IEnumerable<E>> t6, ITry<T7, IEnumerable<E>> t7, ITry<T8, IEnumerable<E>> t8, Func<T1, T2, T3, T4, T5, T6, T7, T8, R> f)
        {
            return Aggregate(t1, t2, t3, t4, t5, t6, t7, t8, (e1, e2) => e1.Concat(e2), (s1, s2, s3, s4, s5, s6, s7, s8) => Success<R, IEnumerable<E>>(f(s1, s2, s3, s4, s5, s6, s7, s8)), Error<R, IEnumerable<E>>);
        }

        /// <summary>
        /// Aggregates the tries using the specified function if all of them are successful. Otherwise aggregates all exceptions into error result by concatenation.
        /// </summary>
        public static ITry<R> Aggregate<T1, T2, T3, T4, T5, T6, T7, T8, R>(ITry<T1> t1, ITry<T2> t2, ITry<T3> t3, ITry<T4> t4, ITry<T5> t5, ITry<T6> t6, ITry<T7> t7, ITry<T8> t8, Func<T1, T2, T3, T4, T5, T6, T7, T8, R> f)
        {
            return Aggregate(t1, t2, t3, t4, t5, t6, t7, t8, (e1, e2) => e1.Concat(e2), (s1, s2, s3, s4, s5, s6, s7, s8) => Success<R>(f(s1, s2, s3, s4, s5, s6, s7, s8)), Error<R>);
        }

        /// <summary>
        /// Aggregates the tries using the specified function if all of them are successful. Otherwise aggregates the errors by given aggregate and calls error function.
        /// </summary>
        public static T Aggregate<T1, T2, T3, T4, T5, T6, T7, T8, T9, T, E>(ITry<T1, E> t1, ITry<T2, E> t2, ITry<T3, E> t3, ITry<T4, E> t4, ITry<T5, E> t5, ITry<T6, E> t6, ITry<T7, E> t7, ITry<T8, E> t8, ITry<T9, E> t9, Func<E, E, E> errorAggregate, Func<T1, T2, T3, T4, T5, T6, T7, T8, T9, T> success, Func<E, T> error)
        {
            if (t1.IsSuccess && t2.IsSuccess && t3.IsSuccess && t4.IsSuccess && t5.IsSuccess && t6.IsSuccess && t7.IsSuccess && t8.IsSuccess && t9.IsSuccess)
            {
                return success(t1.Success.Get(), t2.Success.Get(), t3.Success.Get(), t4.Success.Get(), t5.Success.Get(), t6.Success.Get(), t7.Success.Get(), t8.Success.Get(), t9.Success.Get());
            }

            var errors = new[] { t1.Error, t2.Error, t3.Error, t4.Error, t5.Error, t6.Error, t7.Error, t8.Error, t9.Error };
            return error(errors.Flatten().Aggregate(errorAggregate));
        }

        /// <summary>
        /// Aggregates the tries using the specified function if all of them are successful. Otherwise aggregates all errors into error result by concatenation.
        /// </summary>
        public static ITry<R, IEnumerable<E>> Aggregate<T1, T2, T3, T4, T5, T6, T7, T8, T9, R, E>(ITry<T1, IEnumerable<E>> t1, ITry<T2, IEnumerable<E>> t2, ITry<T3, IEnumerable<E>> t3, ITry<T4, IEnumerable<E>> t4, ITry<T5, IEnumerable<E>> t5, ITry<T6, IEnumerable<E>> t6, ITry<T7, IEnumerable<E>> t7, ITry<T8, IEnumerable<E>> t8, ITry<T9, IEnumerable<E>> t9, Func<T1, T2, T3, T4, T5, T6, T7, T8, T9, R> f)
        {
            return Aggregate(t1, t2, t3, t4, t5, t6, t7, t8, t9, (e1, e2) => e1.Concat(e2), (s1, s2, s3, s4, s5, s6, s7, s8, s9) => Success<R, IEnumerable<E>>(f(s1, s2, s3, s4, s5, s6, s7, s8, s9)), Error<R, IEnumerable<E>>);
        }

        /// <summary>
        /// Aggregates the tries using the specified function if all of them are successful. Otherwise aggregates all exceptions into error result by concatenation.
        /// </summary>
        public static ITry<R> Aggregate<T1, T2, T3, T4, T5, T6, T7, T8, T9, R>(ITry<T1> t1, ITry<T2> t2, ITry<T3> t3, ITry<T4> t4, ITry<T5> t5, ITry<T6> t6, ITry<T7> t7, ITry<T8> t8, ITry<T9> t9, Func<T1, T2, T3, T4, T5, T6, T7, T8, T9, R> f)
        {
            return Aggregate(t1, t2, t3, t4, t5, t6, t7, t8, t9, (e1, e2) => e1.Concat(e2), (s1, s2, s3, s4, s5, s6, s7, s8, s9) => Success<R>(f(s1, s2, s3, s4, s5, s6, s7, s8, s9)), Error<R>);
        }

        /// <summary>
        /// Aggregates the tries using the specified function if all of them are successful. Otherwise aggregates the errors by given aggregate and calls error function.
        /// </summary>
        public static T Aggregate<T1, T2, T3, T4, T5, T6, T7, T8, T9, T10, T, E>(ITry<T1, E> t1, ITry<T2, E> t2, ITry<T3, E> t3, ITry<T4, E> t4, ITry<T5, E> t5, ITry<T6, E> t6, ITry<T7, E> t7, ITry<T8, E> t8, ITry<T9, E> t9, ITry<T10, E> t10, Func<E, E, E> errorAggregate, Func<T1, T2, T3, T4, T5, T6, T7, T8, T9, T10, T> success, Func<E, T> error)
        {
            if (t1.IsSuccess && t2.IsSuccess && t3.IsSuccess && t4.IsSuccess && t5.IsSuccess && t6.IsSuccess && t7.IsSuccess && t8.IsSuccess && t9.IsSuccess && t10.IsSuccess)
            {
                return success(t1.Success.Get(), t2.Success.Get(), t3.Success.Get(), t4.Success.Get(), t5.Success.Get(), t6.Success.Get(), t7.Success.Get(), t8.Success.Get(), t9.Success.Get(), t10.Success.Get());
            }

            var errors = new[] { t1.Error, t2.Error, t3.Error, t4.Error, t5.Error, t6.Error, t7.Error, t8.Error, t9.Error, t10.Error };
            return error(errors.Flatten().Aggregate(errorAggregate));
        }

        /// <summary>
        /// Aggregates the tries using the specified function if all of them are successful. Otherwise aggregates all errors into error result by concatenation.
        /// </summary>
        public static ITry<R, IEnumerable<E>> Aggregate<T1, T2, T3, T4, T5, T6, T7, T8, T9, T10, R, E>(ITry<T1, IEnumerable<E>> t1, ITry<T2, IEnumerable<E>> t2, ITry<T3, IEnumerable<E>> t3, ITry<T4, IEnumerable<E>> t4, ITry<T5, IEnumerable<E>> t5, ITry<T6, IEnumerable<E>> t6, ITry<T7, IEnumerable<E>> t7, ITry<T8, IEnumerable<E>> t8, ITry<T9, IEnumerable<E>> t9, ITry<T10, IEnumerable<E>> t10, Func<T1, T2, T3, T4, T5, T6, T7, T8, T9, T10, R> f)
        {
            return Aggregate(t1, t2, t3, t4, t5, t6, t7, t8, t9, t10, (e1, e2) => e1.Concat(e2), (s1, s2, s3, s4, s5, s6, s7, s8, s9, s10) => Success<R, IEnumerable<E>>(f(s1, s2, s3, s4, s5, s6, s7, s8, s9, s10)), Error<R, IEnumerable<E>>);
        }

        /// <summary>
        /// Aggregates the tries using the specified function if all of them are successful. Otherwise aggregates all exceptions into error result by concatenation.
        /// </summary>
        public static ITry<R> Aggregate<T1, T2, T3, T4, T5, T6, T7, T8, T9, T10, R>(ITry<T1> t1, ITry<T2> t2, ITry<T3> t3, ITry<T4> t4, ITry<T5> t5, ITry<T6> t6, ITry<T7> t7, ITry<T8> t8, ITry<T9> t9, ITry<T10> t10, Func<T1, T2, T3, T4, T5, T6, T7, T8, T9, T10, R> f)
        {
            return Aggregate(t1, t2, t3, t4, t5, t6, t7, t8, t9, t10, (e1, e2) => e1.Concat(e2), (s1, s2, s3, s4, s5, s6, s7, s8, s9, s10) => Success<R>(f(s1, s2, s3, s4, s5, s6, s7, s8, s9, s10)), Error<R>);
        }

        /// <summary>
        /// Aggregates the tries using the specified function if all of them are successful. Otherwise aggregates the errors by given aggregate and calls error function.
        /// </summary>
        public static T Aggregate<T1, T2, T3, T4, T5, T6, T7, T8, T9, T10, T11, T, E>(ITry<T1, E> t1, ITry<T2, E> t2, ITry<T3, E> t3, ITry<T4, E> t4, ITry<T5, E> t5, ITry<T6, E> t6, ITry<T7, E> t7, ITry<T8, E> t8, ITry<T9, E> t9, ITry<T10, E> t10, ITry<T11, E> t11, Func<E, E, E> errorAggregate, Func<T1, T2, T3, T4, T5, T6, T7, T8, T9, T10, T11, T> success, Func<E, T> error)
        {
            if (t1.IsSuccess && t2.IsSuccess && t3.IsSuccess && t4.IsSuccess && t5.IsSuccess && t6.IsSuccess && t7.IsSuccess && t8.IsSuccess && t9.IsSuccess && t10.IsSuccess && t11.IsSuccess)
            {
                return success(t1.Success.Get(), t2.Success.Get(), t3.Success.Get(), t4.Success.Get(), t5.Success.Get(), t6.Success.Get(), t7.Success.Get(), t8.Success.Get(), t9.Success.Get(), t10.Success.Get(), t11.Success.Get());
            }

            var errors = new[] { t1.Error, t2.Error, t3.Error, t4.Error, t5.Error, t6.Error, t7.Error, t8.Error, t9.Error, t10.Error, t11.Error };
            return error(errors.Flatten().Aggregate(errorAggregate));
        }

        /// <summary>
        /// Aggregates the tries using the specified function if all of them are successful. Otherwise aggregates all errors into error result by concatenation.
        /// </summary>
        public static ITry<R, IEnumerable<E>> Aggregate<T1, T2, T3, T4, T5, T6, T7, T8, T9, T10, T11, R, E>(ITry<T1, IEnumerable<E>> t1, ITry<T2, IEnumerable<E>> t2, ITry<T3, IEnumerable<E>> t3, ITry<T4, IEnumerable<E>> t4, ITry<T5, IEnumerable<E>> t5, ITry<T6, IEnumerable<E>> t6, ITry<T7, IEnumerable<E>> t7, ITry<T8, IEnumerable<E>> t8, ITry<T9, IEnumerable<E>> t9, ITry<T10, IEnumerable<E>> t10, ITry<T11, IEnumerable<E>> t11, Func<T1, T2, T3, T4, T5, T6, T7, T8, T9, T10, T11, R> f)
        {
            return Aggregate(t1, t2, t3, t4, t5, t6, t7, t8, t9, t10, t11, (e1, e2) => e1.Concat(e2), (s1, s2, s3, s4, s5, s6, s7, s8, s9, s10, s11) => Success<R, IEnumerable<E>>(f(s1, s2, s3, s4, s5, s6, s7, s8, s9, s10, s11)), Error<R, IEnumerable<E>>);
        }

        /// <summary>
        /// Aggregates the tries using the specified function if all of them are successful. Otherwise aggregates all exceptions into error result by concatenation.
        /// </summary>
        public static ITry<R> Aggregate<T1, T2, T3, T4, T5, T6, T7, T8, T9, T10, T11, R>(ITry<T1> t1, ITry<T2> t2, ITry<T3> t3, ITry<T4> t4, ITry<T5> t5, ITry<T6> t6, ITry<T7> t7, ITry<T8> t8, ITry<T9> t9, ITry<T10> t10, ITry<T11> t11, Func<T1, T2, T3, T4, T5, T6, T7, T8, T9, T10, T11, R> f)
        {
            return Aggregate(t1, t2, t3, t4, t5, t6, t7, t8, t9, t10, t11, (e1, e2) => e1.Concat(e2), (s1, s2, s3, s4, s5, s6, s7, s8, s9, s10, s11) => Success<R>(f(s1, s2, s3, s4, s5, s6, s7, s8, s9, s10, s11)), Error<R>);
        }

        /// <summary>
        /// Aggregates the tries using the specified function if all of them are successful. Otherwise aggregates the errors by given aggregate and calls error function.
        /// </summary>
        public static T Aggregate<T1, T2, T3, T4, T5, T6, T7, T8, T9, T10, T11, T12, T, E>(ITry<T1, E> t1, ITry<T2, E> t2, ITry<T3, E> t3, ITry<T4, E> t4, ITry<T5, E> t5, ITry<T6, E> t6, ITry<T7, E> t7, ITry<T8, E> t8, ITry<T9, E> t9, ITry<T10, E> t10, ITry<T11, E> t11, ITry<T12, E> t12, Func<E, E, E> errorAggregate, Func<T1, T2, T3, T4, T5, T6, T7, T8, T9, T10, T11, T12, T> success, Func<E, T> error)
        {
            if (t1.IsSuccess && t2.IsSuccess && t3.IsSuccess && t4.IsSuccess && t5.IsSuccess && t6.IsSuccess && t7.IsSuccess && t8.IsSuccess && t9.IsSuccess && t10.IsSuccess && t11.IsSuccess && t12.IsSuccess)
            {
                return success(t1.Success.Get(), t2.Success.Get(), t3.Success.Get(), t4.Success.Get(), t5.Success.Get(), t6.Success.Get(), t7.Success.Get(), t8.Success.Get(), t9.Success.Get(), t10.Success.Get(), t11.Success.Get(), t12.Success.Get());
            }

            var errors = new[] { t1.Error, t2.Error, t3.Error, t4.Error, t5.Error, t6.Error, t7.Error, t8.Error, t9.Error, t10.Error, t11.Error, t12.Error };
            return error(errors.Flatten().Aggregate(errorAggregate));
        }

        /// <summary>
        /// Aggregates the tries using the specified function if all of them are successful. Otherwise aggregates all errors into error result by concatenation.
        /// </summary>
        public static ITry<R, IEnumerable<E>> Aggregate<T1, T2, T3, T4, T5, T6, T7, T8, T9, T10, T11, T12, R, E>(ITry<T1, IEnumerable<E>> t1, ITry<T2, IEnumerable<E>> t2, ITry<T3, IEnumerable<E>> t3, ITry<T4, IEnumerable<E>> t4, ITry<T5, IEnumerable<E>> t5, ITry<T6, IEnumerable<E>> t6, ITry<T7, IEnumerable<E>> t7, ITry<T8, IEnumerable<E>> t8, ITry<T9, IEnumerable<E>> t9, ITry<T10, IEnumerable<E>> t10, ITry<T11, IEnumerable<E>> t11, ITry<T12, IEnumerable<E>> t12, Func<T1, T2, T3, T4, T5, T6, T7, T8, T9, T10, T11, T12, R> f)
        {
            return Aggregate(t1, t2, t3, t4, t5, t6, t7, t8, t9, t10, t11, t12, (e1, e2) => e1.Concat(e2), (s1, s2, s3, s4, s5, s6, s7, s8, s9, s10, s11, s12) => Success<R, IEnumerable<E>>(f(s1, s2, s3, s4, s5, s6, s7, s8, s9, s10, s11, s12)), Error<R, IEnumerable<E>>);
        }

        /// <summary>
        /// Aggregates the tries using the specified function if all of them are successful. Otherwise aggregates all exceptions into error result by concatenation.
        /// </summary>
        public static ITry<R> Aggregate<T1, T2, T3, T4, T5, T6, T7, T8, T9, T10, T11, T12, R>(ITry<T1> t1, ITry<T2> t2, ITry<T3> t3, ITry<T4> t4, ITry<T5> t5, ITry<T6> t6, ITry<T7> t7, ITry<T8> t8, ITry<T9> t9, ITry<T10> t10, ITry<T11> t11, ITry<T12> t12, Func<T1, T2, T3, T4, T5, T6, T7, T8, T9, T10, T11, T12, R> f)
        {
            return Aggregate(t1, t2, t3, t4, t5, t6, t7, t8, t9, t10, t11, t12, (e1, e2) => e1.Concat(e2), (s1, s2, s3, s4, s5, s6, s7, s8, s9, s10, s11, s12) => Success<R>(f(s1, s2, s3, s4, s5, s6, s7, s8, s9, s10, s11, s12)), Error<R>);
        }

        /// <summary>
        /// Aggregates the tries using the specified function if all of them are successful. Otherwise aggregates the errors by given aggregate and calls error function.
        /// </summary>
        public static T Aggregate<T1, T2, T3, T4, T5, T6, T7, T8, T9, T10, T11, T12, T13, T, E>(ITry<T1, E> t1, ITry<T2, E> t2, ITry<T3, E> t3, ITry<T4, E> t4, ITry<T5, E> t5, ITry<T6, E> t6, ITry<T7, E> t7, ITry<T8, E> t8, ITry<T9, E> t9, ITry<T10, E> t10, ITry<T11, E> t11, ITry<T12, E> t12, ITry<T13, E> t13, Func<E, E, E> errorAggregate, Func<T1, T2, T3, T4, T5, T6, T7, T8, T9, T10, T11, T12, T13, T> success, Func<E, T> error)
        {
            if (t1.IsSuccess && t2.IsSuccess && t3.IsSuccess && t4.IsSuccess && t5.IsSuccess && t6.IsSuccess && t7.IsSuccess && t8.IsSuccess && t9.IsSuccess && t10.IsSuccess && t11.IsSuccess && t12.IsSuccess && t13.IsSuccess)
            {
                return success(t1.Success.Get(), t2.Success.Get(), t3.Success.Get(), t4.Success.Get(), t5.Success.Get(), t6.Success.Get(), t7.Success.Get(), t8.Success.Get(), t9.Success.Get(), t10.Success.Get(), t11.Success.Get(), t12.Success.Get(), t13.Success.Get());
            }

            var errors = new[] { t1.Error, t2.Error, t3.Error, t4.Error, t5.Error, t6.Error, t7.Error, t8.Error, t9.Error, t10.Error, t11.Error, t12.Error, t13.Error };
            return error(errors.Flatten().Aggregate(errorAggregate));
        }

        /// <summary>
        /// Aggregates the tries using the specified function if all of them are successful. Otherwise aggregates all errors into error result by concatenation.
        /// </summary>
        public static ITry<R, IEnumerable<E>> Aggregate<T1, T2, T3, T4, T5, T6, T7, T8, T9, T10, T11, T12, T13, R, E>(ITry<T1, IEnumerable<E>> t1, ITry<T2, IEnumerable<E>> t2, ITry<T3, IEnumerable<E>> t3, ITry<T4, IEnumerable<E>> t4, ITry<T5, IEnumerable<E>> t5, ITry<T6, IEnumerable<E>> t6, ITry<T7, IEnumerable<E>> t7, ITry<T8, IEnumerable<E>> t8, ITry<T9, IEnumerable<E>> t9, ITry<T10, IEnumerable<E>> t10, ITry<T11, IEnumerable<E>> t11, ITry<T12, IEnumerable<E>> t12, ITry<T13, IEnumerable<E>> t13, Func<T1, T2, T3, T4, T5, T6, T7, T8, T9, T10, T11, T12, T13, R> f)
        {
            return Aggregate(t1, t2, t3, t4, t5, t6, t7, t8, t9, t10, t11, t12, t13, (e1, e2) => e1.Concat(e2), (s1, s2, s3, s4, s5, s6, s7, s8, s9, s10, s11, s12, s13) => Success<R, IEnumerable<E>>(f(s1, s2, s3, s4, s5, s6, s7, s8, s9, s10, s11, s12, s13)), Error<R, IEnumerable<E>>);
        }

        /// <summary>
        /// Aggregates the tries using the specified function if all of them are successful. Otherwise aggregates all exceptions into error result by concatenation.
        /// </summary>
        public static ITry<R> Aggregate<T1, T2, T3, T4, T5, T6, T7, T8, T9, T10, T11, T12, T13, R>(ITry<T1> t1, ITry<T2> t2, ITry<T3> t3, ITry<T4> t4, ITry<T5> t5, ITry<T6> t6, ITry<T7> t7, ITry<T8> t8, ITry<T9> t9, ITry<T10> t10, ITry<T11> t11, ITry<T12> t12, ITry<T13> t13, Func<T1, T2, T3, T4, T5, T6, T7, T8, T9, T10, T11, T12, T13, R> f)
        {
            return Aggregate(t1, t2, t3, t4, t5, t6, t7, t8, t9, t10, t11, t12, t13, (e1, e2) => e1.Concat(e2), (s1, s2, s3, s4, s5, s6, s7, s8, s9, s10, s11, s12, s13) => Success<R>(f(s1, s2, s3, s4, s5, s6, s7, s8, s9, s10, s11, s12, s13)), Error<R>);
        }

        /// <summary>
        /// Aggregates the tries using the specified function if all of them are successful. Otherwise aggregates the errors by given aggregate and calls error function.
        /// </summary>
        public static T Aggregate<T1, T2, T3, T4, T5, T6, T7, T8, T9, T10, T11, T12, T13, T14, T, E>(ITry<T1, E> t1, ITry<T2, E> t2, ITry<T3, E> t3, ITry<T4, E> t4, ITry<T5, E> t5, ITry<T6, E> t6, ITry<T7, E> t7, ITry<T8, E> t8, ITry<T9, E> t9, ITry<T10, E> t10, ITry<T11, E> t11, ITry<T12, E> t12, ITry<T13, E> t13, ITry<T14, E> t14, Func<E, E, E> errorAggregate, Func<T1, T2, T3, T4, T5, T6, T7, T8, T9, T10, T11, T12, T13, T14, T> success, Func<E, T> error)
        {
            if (t1.IsSuccess && t2.IsSuccess && t3.IsSuccess && t4.IsSuccess && t5.IsSuccess && t6.IsSuccess && t7.IsSuccess && t8.IsSuccess && t9.IsSuccess && t10.IsSuccess && t11.IsSuccess && t12.IsSuccess && t13.IsSuccess && t14.IsSuccess)
            {
                return success(t1.Success.Get(), t2.Success.Get(), t3.Success.Get(), t4.Success.Get(), t5.Success.Get(), t6.Success.Get(), t7.Success.Get(), t8.Success.Get(), t9.Success.Get(), t10.Success.Get(), t11.Success.Get(), t12.Success.Get(), t13.Success.Get(), t14.Success.Get());
            }

            var errors = new[] { t1.Error, t2.Error, t3.Error, t4.Error, t5.Error, t6.Error, t7.Error, t8.Error, t9.Error, t10.Error, t11.Error, t12.Error, t13.Error, t14.Error };
            return error(errors.Flatten().Aggregate(errorAggregate));
        }

        /// <summary>
        /// Aggregates the tries using the specified function if all of them are successful. Otherwise aggregates all errors into error result by concatenation.
        /// </summary>
        public static ITry<R, IEnumerable<E>> Aggregate<T1, T2, T3, T4, T5, T6, T7, T8, T9, T10, T11, T12, T13, T14, R, E>(ITry<T1, IEnumerable<E>> t1, ITry<T2, IEnumerable<E>> t2, ITry<T3, IEnumerable<E>> t3, ITry<T4, IEnumerable<E>> t4, ITry<T5, IEnumerable<E>> t5, ITry<T6, IEnumerable<E>> t6, ITry<T7, IEnumerable<E>> t7, ITry<T8, IEnumerable<E>> t8, ITry<T9, IEnumerable<E>> t9, ITry<T10, IEnumerable<E>> t10, ITry<T11, IEnumerable<E>> t11, ITry<T12, IEnumerable<E>> t12, ITry<T13, IEnumerable<E>> t13, ITry<T14, IEnumerable<E>> t14, Func<T1, T2, T3, T4, T5, T6, T7, T8, T9, T10, T11, T12, T13, T14, R> f)
        {
            return Aggregate(t1, t2, t3, t4, t5, t6, t7, t8, t9, t10, t11, t12, t13, t14, (e1, e2) => e1.Concat(e2), (s1, s2, s3, s4, s5, s6, s7, s8, s9, s10, s11, s12, s13, s14) => Success<R, IEnumerable<E>>(f(s1, s2, s3, s4, s5, s6, s7, s8, s9, s10, s11, s12, s13, s14)), Error<R, IEnumerable<E>>);
        }

        /// <summary>
        /// Aggregates the tries using the specified function if all of them are successful. Otherwise aggregates all exceptions into error result by concatenation.
        /// </summary>
        public static ITry<R> Aggregate<T1, T2, T3, T4, T5, T6, T7, T8, T9, T10, T11, T12, T13, T14, R>(ITry<T1> t1, ITry<T2> t2, ITry<T3> t3, ITry<T4> t4, ITry<T5> t5, ITry<T6> t6, ITry<T7> t7, ITry<T8> t8, ITry<T9> t9, ITry<T10> t10, ITry<T11> t11, ITry<T12> t12, ITry<T13> t13, ITry<T14> t14, Func<T1, T2, T3, T4, T5, T6, T7, T8, T9, T10, T11, T12, T13, T14, R> f)
        {
            return Aggregate(t1, t2, t3, t4, t5, t6, t7, t8, t9, t10, t11, t12, t13, t14, (e1, e2) => e1.Concat(e2), (s1, s2, s3, s4, s5, s6, s7, s8, s9, s10, s11, s12, s13, s14) => Success<R>(f(s1, s2, s3, s4, s5, s6, s7, s8, s9, s10, s11, s12, s13, s14)), Error<R>);
        }

        /// <summary>
        /// Aggregates the tries using the specified function if all of them are successful. Otherwise aggregates the errors by given aggregate and calls error function.
        /// </summary>
        public static T Aggregate<T1, T2, T3, T4, T5, T6, T7, T8, T9, T10, T11, T12, T13, T14, T15, T, E>(ITry<T1, E> t1, ITry<T2, E> t2, ITry<T3, E> t3, ITry<T4, E> t4, ITry<T5, E> t5, ITry<T6, E> t6, ITry<T7, E> t7, ITry<T8, E> t8, ITry<T9, E> t9, ITry<T10, E> t10, ITry<T11, E> t11, ITry<T12, E> t12, ITry<T13, E> t13, ITry<T14, E> t14, ITry<T15, E> t15, Func<E, E, E> errorAggregate, Func<T1, T2, T3, T4, T5, T6, T7, T8, T9, T10, T11, T12, T13, T14, T15, T> success, Func<E, T> error)
        {
            if (t1.IsSuccess && t2.IsSuccess && t3.IsSuccess && t4.IsSuccess && t5.IsSuccess && t6.IsSuccess && t7.IsSuccess && t8.IsSuccess && t9.IsSuccess && t10.IsSuccess && t11.IsSuccess && t12.IsSuccess && t13.IsSuccess && t14.IsSuccess && t15.IsSuccess)
            {
                return success(t1.Success.Get(), t2.Success.Get(), t3.Success.Get(), t4.Success.Get(), t5.Success.Get(), t6.Success.Get(), t7.Success.Get(), t8.Success.Get(), t9.Success.Get(), t10.Success.Get(), t11.Success.Get(), t12.Success.Get(), t13.Success.Get(), t14.Success.Get(), t15.Success.Get());
            }

            var errors = new[] { t1.Error, t2.Error, t3.Error, t4.Error, t5.Error, t6.Error, t7.Error, t8.Error, t9.Error, t10.Error, t11.Error, t12.Error, t13.Error, t14.Error, t15.Error };
            return error(errors.Flatten().Aggregate(errorAggregate));
        }

        /// <summary>
        /// Aggregates the tries using the specified function if all of them are successful. Otherwise aggregates all errors into error result by concatenation.
        /// </summary>
        public static ITry<R, IEnumerable<E>> Aggregate<T1, T2, T3, T4, T5, T6, T7, T8, T9, T10, T11, T12, T13, T14, T15, R, E>(ITry<T1, IEnumerable<E>> t1, ITry<T2, IEnumerable<E>> t2, ITry<T3, IEnumerable<E>> t3, ITry<T4, IEnumerable<E>> t4, ITry<T5, IEnumerable<E>> t5, ITry<T6, IEnumerable<E>> t6, ITry<T7, IEnumerable<E>> t7, ITry<T8, IEnumerable<E>> t8, ITry<T9, IEnumerable<E>> t9, ITry<T10, IEnumerable<E>> t10, ITry<T11, IEnumerable<E>> t11, ITry<T12, IEnumerable<E>> t12, ITry<T13, IEnumerable<E>> t13, ITry<T14, IEnumerable<E>> t14, ITry<T15, IEnumerable<E>> t15, Func<T1, T2, T3, T4, T5, T6, T7, T8, T9, T10, T11, T12, T13, T14, T15, R> f)
        {
            return Aggregate(t1, t2, t3, t4, t5, t6, t7, t8, t9, t10, t11, t12, t13, t14, t15, (e1, e2) => e1.Concat(e2), (s1, s2, s3, s4, s5, s6, s7, s8, s9, s10, s11, s12, s13, s14, s15) => Success<R, IEnumerable<E>>(f(s1, s2, s3, s4, s5, s6, s7, s8, s9, s10, s11, s12, s13, s14, s15)), Error<R, IEnumerable<E>>);
        }

        /// <summary>
        /// Aggregates the tries using the specified function if all of them are successful. Otherwise aggregates all exceptions into error result by concatenation.
        /// </summary>
        public static ITry<R> Aggregate<T1, T2, T3, T4, T5, T6, T7, T8, T9, T10, T11, T12, T13, T14, T15, R>(ITry<T1> t1, ITry<T2> t2, ITry<T3> t3, ITry<T4> t4, ITry<T5> t5, ITry<T6> t6, ITry<T7> t7, ITry<T8> t8, ITry<T9> t9, ITry<T10> t10, ITry<T11> t11, ITry<T12> t12, ITry<T13> t13, ITry<T14> t14, ITry<T15> t15, Func<T1, T2, T3, T4, T5, T6, T7, T8, T9, T10, T11, T12, T13, T14, T15, R> f)
        {
            return Aggregate(t1, t2, t3, t4, t5, t6, t7, t8, t9, t10, t11, t12, t13, t14, t15, (e1, e2) => e1.Concat(e2), (s1, s2, s3, s4, s5, s6, s7, s8, s9, s10, s11, s12, s13, s14, s15) => Success<R>(f(s1, s2, s3, s4, s5, s6, s7, s8, s9, s10, s11, s12, s13, s14, s15)), Error<R>);
        }
  
    }

    internal class Try<A, E> : Coproduct2<A, E>, ITry<A, E>
    {
        public Try(A success)
            : base(success)
        {
        }

        public Try(E error)
            : base(error)
        {
        }

        public bool IsSuccess
        {
            get { return IsFirst; }
        }

        public bool IsError
        {
            get { return IsSecond; }
        }

        public IOption<A> Success
        {
            get { return First; }
        }

        public IOption<E> Error
        {
            get { return Second; }
        }

        public ITry<B, E> Map<B>(Func<A, B> f)
        {
            return Match(
                s => Try.Success<B, E>(f(s)),
                e => Try.Error<B, E>(e)
            );
        }

        public ITry<A, F> MapError<F>(Func<E, F> f)
        {
            return Match(
                s => Try.Success<A, F>(s),
                e => Try.Error<A, F>(f(e))
            );
        }
    }

    internal class Try<A> : Try<A, IEnumerable<Exception>>, ITry<A>
    {
        public Try(A success)
            : base(success)
        {
        }

        public Try(IEnumerable<Exception> exceptions)
            : base(exceptions)
        {
        }

        public A Get()
        {
            return Get(e => e.SingleOption().GetOrElse(_ => new AggregateException(e) as Exception));
        }

        public A Get(Func<IEnumerable<Exception>, Exception> otherwise)
        {
            return Match(
                s => s,
<<<<<<< HEAD
                e =>
                {
                    var exception = e.SingleOption();
                    if (exception.NonEmpty)
                    {
                        ExceptionDispatchInfo.Capture(exception.Get()).Throw();
                    }

                    throw new AggregateException(e);
                }
=======
                e => throw otherwise(e)
>>>>>>> 39f21934
            );
        }

        public ITry<B> Map<B>(Func<A, B> f, Func<IEnumerable<Exception>, IEnumerable<Exception>> g)
        {
            return Match(
                s => Try.Success<B>(f(s)),
                e => Try.Error<B>(g(e))
            );
        }

        public ITry<B> Map<B>(Func<A, B> f, Func<IEnumerable<Exception>, Exception> g)
        {
            return Map(f, e => new[] { g(e) });
        }

        public new ITry<B> Map<B>(Func<A, B> f)
        {
            return Map(f, e => e);
        }

        public ITry<A> MapError(Func<IEnumerable<Exception>, IEnumerable<Exception>> f)
        {
            return Map(s => s, f);
        }

        public ITry<A> MapError(Func<IEnumerable<Exception>, Exception> f)
        {
            return MapError(e => new[] { f(e) });
        }

		public ITry<A> MapError(Func<Exception, Exception> f)
        {
            return MapError(exceptions => exceptions.Select(f).ToList());
        }
    }
}<|MERGE_RESOLUTION|>--- conflicted
+++ resolved
@@ -1,4 +1,11 @@
-﻿using System;
+﻿
+
+
+
+
+
+
+using System;
 using System.Collections.Generic;
 using System.Linq;
 using System.Runtime.ExceptionServices;
@@ -135,6 +142,7 @@
             return error(enumeratedTries.Select(t => t.Error).Flatten());
         }
 
+
         /// <summary>
         /// Aggregates the tries using the specified function if all of them are successful. Otherwise aggregates the errors by given aggregate and calls error function.
         /// </summary>
@@ -165,6 +173,7 @@
             return Aggregate(t1, t2, (e1, e2) => e1.Concat(e2), (s1, s2) => Success<R>(f(s1, s2)), Error<R>);
         }
 
+
         /// <summary>
         /// Aggregates the tries using the specified function if all of them are successful. Otherwise aggregates the errors by given aggregate and calls error function.
         /// </summary>
@@ -195,6 +204,7 @@
             return Aggregate(t1, t2, t3, (e1, e2) => e1.Concat(e2), (s1, s2, s3) => Success<R>(f(s1, s2, s3)), Error<R>);
         }
 
+
         /// <summary>
         /// Aggregates the tries using the specified function if all of them are successful. Otherwise aggregates the errors by given aggregate and calls error function.
         /// </summary>
@@ -225,6 +235,7 @@
             return Aggregate(t1, t2, t3, t4, (e1, e2) => e1.Concat(e2), (s1, s2, s3, s4) => Success<R>(f(s1, s2, s3, s4)), Error<R>);
         }
 
+
         /// <summary>
         /// Aggregates the tries using the specified function if all of them are successful. Otherwise aggregates the errors by given aggregate and calls error function.
         /// </summary>
@@ -255,6 +266,7 @@
             return Aggregate(t1, t2, t3, t4, t5, (e1, e2) => e1.Concat(e2), (s1, s2, s3, s4, s5) => Success<R>(f(s1, s2, s3, s4, s5)), Error<R>);
         }
 
+
         /// <summary>
         /// Aggregates the tries using the specified function if all of them are successful. Otherwise aggregates the errors by given aggregate and calls error function.
         /// </summary>
@@ -285,6 +297,7 @@
             return Aggregate(t1, t2, t3, t4, t5, t6, (e1, e2) => e1.Concat(e2), (s1, s2, s3, s4, s5, s6) => Success<R>(f(s1, s2, s3, s4, s5, s6)), Error<R>);
         }
 
+
         /// <summary>
         /// Aggregates the tries using the specified function if all of them are successful. Otherwise aggregates the errors by given aggregate and calls error function.
         /// </summary>
@@ -315,6 +328,7 @@
             return Aggregate(t1, t2, t3, t4, t5, t6, t7, (e1, e2) => e1.Concat(e2), (s1, s2, s3, s4, s5, s6, s7) => Success<R>(f(s1, s2, s3, s4, s5, s6, s7)), Error<R>);
         }
 
+
         /// <summary>
         /// Aggregates the tries using the specified function if all of them are successful. Otherwise aggregates the errors by given aggregate and calls error function.
         /// </summary>
@@ -345,6 +359,7 @@
             return Aggregate(t1, t2, t3, t4, t5, t6, t7, t8, (e1, e2) => e1.Concat(e2), (s1, s2, s3, s4, s5, s6, s7, s8) => Success<R>(f(s1, s2, s3, s4, s5, s6, s7, s8)), Error<R>);
         }
 
+
         /// <summary>
         /// Aggregates the tries using the specified function if all of them are successful. Otherwise aggregates the errors by given aggregate and calls error function.
         /// </summary>
@@ -375,6 +390,7 @@
             return Aggregate(t1, t2, t3, t4, t5, t6, t7, t8, t9, (e1, e2) => e1.Concat(e2), (s1, s2, s3, s4, s5, s6, s7, s8, s9) => Success<R>(f(s1, s2, s3, s4, s5, s6, s7, s8, s9)), Error<R>);
         }
 
+
         /// <summary>
         /// Aggregates the tries using the specified function if all of them are successful. Otherwise aggregates the errors by given aggregate and calls error function.
         /// </summary>
@@ -405,6 +421,7 @@
             return Aggregate(t1, t2, t3, t4, t5, t6, t7, t8, t9, t10, (e1, e2) => e1.Concat(e2), (s1, s2, s3, s4, s5, s6, s7, s8, s9, s10) => Success<R>(f(s1, s2, s3, s4, s5, s6, s7, s8, s9, s10)), Error<R>);
         }
 
+
         /// <summary>
         /// Aggregates the tries using the specified function if all of them are successful. Otherwise aggregates the errors by given aggregate and calls error function.
         /// </summary>
@@ -435,6 +452,7 @@
             return Aggregate(t1, t2, t3, t4, t5, t6, t7, t8, t9, t10, t11, (e1, e2) => e1.Concat(e2), (s1, s2, s3, s4, s5, s6, s7, s8, s9, s10, s11) => Success<R>(f(s1, s2, s3, s4, s5, s6, s7, s8, s9, s10, s11)), Error<R>);
         }
 
+
         /// <summary>
         /// Aggregates the tries using the specified function if all of them are successful. Otherwise aggregates the errors by given aggregate and calls error function.
         /// </summary>
@@ -465,6 +483,7 @@
             return Aggregate(t1, t2, t3, t4, t5, t6, t7, t8, t9, t10, t11, t12, (e1, e2) => e1.Concat(e2), (s1, s2, s3, s4, s5, s6, s7, s8, s9, s10, s11, s12) => Success<R>(f(s1, s2, s3, s4, s5, s6, s7, s8, s9, s10, s11, s12)), Error<R>);
         }
 
+
         /// <summary>
         /// Aggregates the tries using the specified function if all of them are successful. Otherwise aggregates the errors by given aggregate and calls error function.
         /// </summary>
@@ -495,6 +514,7 @@
             return Aggregate(t1, t2, t3, t4, t5, t6, t7, t8, t9, t10, t11, t12, t13, (e1, e2) => e1.Concat(e2), (s1, s2, s3, s4, s5, s6, s7, s8, s9, s10, s11, s12, s13) => Success<R>(f(s1, s2, s3, s4, s5, s6, s7, s8, s9, s10, s11, s12, s13)), Error<R>);
         }
 
+
         /// <summary>
         /// Aggregates the tries using the specified function if all of them are successful. Otherwise aggregates the errors by given aggregate and calls error function.
         /// </summary>
@@ -525,6 +545,7 @@
             return Aggregate(t1, t2, t3, t4, t5, t6, t7, t8, t9, t10, t11, t12, t13, t14, (e1, e2) => e1.Concat(e2), (s1, s2, s3, s4, s5, s6, s7, s8, s9, s10, s11, s12, s13, s14) => Success<R>(f(s1, s2, s3, s4, s5, s6, s7, s8, s9, s10, s11, s12, s13, s14)), Error<R>);
         }
 
+
         /// <summary>
         /// Aggregates the tries using the specified function if all of them are successful. Otherwise aggregates the errors by given aggregate and calls error function.
         /// </summary>
@@ -554,7 +575,7 @@
         {
             return Aggregate(t1, t2, t3, t4, t5, t6, t7, t8, t9, t10, t11, t12, t13, t14, t15, (e1, e2) => e1.Concat(e2), (s1, s2, s3, s4, s5, s6, s7, s8, s9, s10, s11, s12, s13, s14, s15) => Success<R>(f(s1, s2, s3, s4, s5, s6, s7, s8, s9, s10, s11, s12, s13, s14, s15)), Error<R>);
         }
-  
+
     }
 
     internal class Try<A, E> : Coproduct2<A, E>, ITry<A, E>
@@ -620,14 +641,8 @@
 
         public A Get()
         {
-            return Get(e => e.SingleOption().GetOrElse(_ => new AggregateException(e) as Exception));
-        }
-
-        public A Get(Func<IEnumerable<Exception>, Exception> otherwise)
-        {
             return Match(
                 s => s,
-<<<<<<< HEAD
                 e =>
                 {
                     var exception = e.SingleOption();
@@ -638,9 +653,6 @@
 
                     throw new AggregateException(e);
                 }
-=======
-                e => throw otherwise(e)
->>>>>>> 39f21934
             );
         }
 
